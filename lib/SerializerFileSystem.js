'use strict';

<<<<<<< HEAD
const SError     = require('./Error'),
    SUtils       = require('./utils/index'),
    fs           = require('fs'),
    glob         = require('glob'),
    async        = require('async'),
    path         = require('path'),
    _            = require('lodash'),
    mkdirp       = require('mkdirp'),
    BbPromise    = require('bluebird');
=======
const SError   = require('./Error'),
  SUtils       = require('./utils/index'),
  fs           = require('fs'),
  fse          = require('fs-extra'),
  glob         = require('glob'),
  async        = require('async'),
  path         = require('path'),
  _            = require('lodash'),
  mkdirp       = require('mkdirp'),
  BbPromise    = require('bluebird');
>>>>>>> b97f2948

// NOTE: Useful methods like "getFilePath()" were left out since we do not want the other classes to inherit this and be build reliance upon it.
// The asset classes should not have anything specific to file paths, except for a single filePath attribute in their config, which is set ONLY by the SerializerFileSystem

class SerializerFileSystem {

    constructor(S) {
        this._S           = S;
        this._projectPath = S.config.serializer.projectPath;
    }

    serialize(asset) {
        return this['serialize' + asset._class](asset);
    }

    deserialize(asset) {
        return this['deserialize' + asset._class](asset);
    }

    /**
     * Deserialize Project
     */

    deserializeProject(project) {

        let _this = this,
          projectContents;

        return BbPromise.try(function () {

              // Validate: Check project exists
              if (!_this._S.hasProject()) throw new SError('Project could not be loaded because no project path has been set on Serverless instance');

              // Load Project
              project = _.merge(project, SUtils.readFileSync(path.join(
                _this._projectPath, 's-project.json')));

              // Iterate through project contents
              projectContents = fs.readdirSync(_this._projectPath);
              return projectContents;
          })
          .each(function (c, i) {

              // Load Components
              if (SUtils.fileExistsSync(path.join(_this._projectPath, c, 's-component.json'))) {

                  let component = new _this._S.classes.Component(_this._S, project, {
                      filePath: path.join(_this._projectPath, c, 's-component.json')
                  });

                  return component.load()
                    .then(function (instance) {
                        project.setComponent(instance);
                    });
              }
          })
          .then(function () {

              // Load Variables, Stages & Regions
              let variablesRootPath = path.join(_this._projectPath, '_meta', 'variables');

              if (SUtils.dirExistsSync(variablesRootPath)) {

                  let variableFiles = fs.readdirSync(_this.getFilePath('_meta', 'variables'));

                  return BbPromise.resolve(variableFiles)
                    .each(function(variableFile) {

                        // Skip unrelated and hidden files
                        if (!variableFile || variableFile.charAt(0) === '.' || variableFile.indexOf('s-variables') == -1) return;

                        // Parse file name to get stage/region
                        let file = variableFile.replace('s-variables-', '').replace('.json', '');

                        if (file === 'common') {

                            // Load Variables
                            let variables = new _this._S.classes.Variables(_this._S, {
                                filePath: path.join(variablesRootPath, variableFile)
                            });

                            return variables.load()
                              .then(function (instance) {
                                  project._variables = instance;
                              });

                        } else {

                            file = file.split('-');

                            if (file.length == 1) {

                                // Load Stage
                                let stage = new _this._S.classes.Stage(_this._S, {
                                    filePath: path.join(variablesRootPath, variableFile)
                                });

                                return stage.load()
                                  .then(function (instance) {
                                      project.setStage(instance);
                                  });

                            } else if (file.length == 2) {

                                // Load Region
                                let stage = project.getStage(file[0]);

                                if (stage) {
                                    let region = new _this._S.classes.Region(_this._S, stage, {
                                        filePath: path.join(variablesRootPath, variableFile)
                                    });

                                    return region.load()
                                      .then(function (instance) {
                                          stage.setRegion(instance);
                                      });
                                }
                            }
                        }
                    });
              }
          })
          .then(function() {

              // Load Resources
              if (SUtils.fileExistsSync(path.join(_this._projectPath, 's-resources-cf.json'))) {

                  let resources = new _this._S.classes.Resources(_this._S, stage, {
                      filePath: path.join(_this._projectPath, 's-resources-cf.json')
                  });

                  return resources.load();
              }
          })
          .then(function() {

              // Load Templates
              if (SUtils.fileExistsSync(path.join(_this._projectPath, 's-templates.json'))) {

                  let templates = new _this._S.classes.Templates(_this._S, stage, {
                      filePath: path.join(_this._projectPath, 's-templates.json')
                  });

                  return templates.load()
                    .then(function (instance) {
                        project._templates = instance;
                    });
              }
          })
          .then(function () {
              return _this;
          });
    }

    /**
     * Serialize Project
     */

    serializeProject(project, options) {

        let _this   = this,
          serialize = [];

        return new BbPromise.try(function() {

            // Save Components
            return BbPromise.resolve(project.getAllComponents())
              .each(function (c) {
                  serialize.push(c.save(options));
              });
        })
          .then(function() {

              // Save Stages
              return BbPromise.resolve(project.getStages())
                .each(function (s) {
                    return s.save(options);
                });
          })
          .then(function() {

              // Save Variables, Resources & Templates
              serialize.push(project.getVariables().save()); // Saves common variables
              serialize.push(project.getTemplates().save());
              serialize.push(project.getResources().save());

              // Clone and remove properties saved elsewhere
              let clone = project.toObject();
              if (clone.components) delete clone.components;
              if (clone.resources)  delete clone.resources;
              if (clone.stages)     delete clone.stages;
              if (clone.variables)  delete clone.variables;
              if (clone.templates)  delete clone.templates;

              // Save s-project.json
              serialize.push(SUtils.writeFile(_this.getFilePath('s-project.json'),
                JSON.stringify(clone, null, 2)));

              return BbPromise.all(serialize);
          })
          .then(function() { return _this; });
    }

    /**
     * Deserialize Component
     */

    deserializeComponent(component) {

        let _this   = this,
          componentDir;

        // Load component, then traverse component dirs to get all functions
        return BbPromise.try(function() {

              // Validate: Check project path is set
              if (!_this._S.hasProject()) throw new SError('Component could not be loaded because no project path has been set on Serverless instance');

              // Validate: Check component exists
              if (!SUtils.fileExistsSync(component._config.filePath)) {
                  throw new SError('Component could not be loaded because it does not exist in your project');
              }

              componentDir = component._config.filePath.split(path.sep).slice(0, -1).join(path.sep);

              // Load Component
              component = _.merge(component, SUtils.readFileSync(component._config.filePath));
          })
          .then(function() {

              // Load Functions
              return globber(componentDir, 's-function.json')
                .each(function(path) {
                    let func = new _this._S.classes.Function(_this._S, component, {
                        filePath: path
                    });
                    return func.load()
                      .then(function(instance) {

                          if (component.functions[instance.name]) {
                              throw new SError(`Function name is already taken in project: ${instance.name} Function names must be unique across a project as of Serverless v0.5`);
                          }

                          component.functions[instance.name] = instance;
                      });
                });
          })
          .then(function() {

              // Reset Runtime
              component.setRuntime( component.runtime );
              return component;
          });
    }

    /**
     * Serialize Component
     */

    serializeComponent(component, options) {

        let _this   = this,
          serialize = [];

        return new BbPromise.try(function () {
            // Save Functions
            if (options && options.deep) {
                return BbPromise.resolve(component.getAllFunctions())
                  .each(function (f) {
                      serialize.push(f.save(options));
                  });
            }
        })
          .then(function () {

              // Save s-component.json
              serialize.push(SUtils.writeFile(component._config.filePath,
                JSON.stringify(component.toObject(), null, 2)));

              return BbPromise.all(serialize);
          })
          .then(function() { return _this; });
    }

    /**
     * Deserialize Function
     */

    deserializeFunction(func) {

        let _this   = this;

        // Load component, then traverse component dirs to get all functions
        return BbPromise.try(function() {

              // Validate: Check project path is set
              if (!_this._S.hasProject()) throw new SError('Function could not be loaded because no project path has been set on Serverless instance');

              // Validate: Check function exists
              if (!SUtils.fileExistsSync(func._config.filePath)) {
                  throw new SError('Function could not be loaded because it does not exist in your project');
              }

              // Set Data
              func.fromObject(SUtils.readFileSync(func._config.filePath));

          })
          .then(function() {

              // Get Templates
              return new BbPromise(function(resolve, reject) {
                  let current = '.',
                    templates = [];

                  async.whilst(function () {
                        return SUtils.fileExistsSync(path.join(_this._projectPath, current, 's-project.json'));
                    },
                    function (next) {
                        if (SUtils.fileExistsSync(path.join(_this._projectPath, current, 's-templates.json'))) {
                            templates.push(SUtils.readFileSync(path.join(_this._projectPath, current, 's-templates.json')));
                        }
                        current = path.join(current, '..');
                        return next();
                    },
                    function (err) {
                        if (err) reject(err);
                        func._templates = _.merge(func._templates, current.reverse());
                        return resolve();
                    });
              });
          });
    }

    /**
     * Serialize Function
     */

    serializeFunction(func) {
        let _this   = this;

        // Load component, then traverse component dirs to get all functions
        return BbPromise.try(function() {

              // Validate: Check project path is set
              if (!_this._S.hasProject()) throw new SError('Function could not be saved because no project path has been set on Serverless instance');

              // Make function scaffolding, if does not exist
              if (!func._config.filePath || !SUtils.fileExistsSync(func._config.filePath)) {

                  func._config.filePath = path.join(func.getComponent()._config.filePath, func.name);
                  if (SUtils.fileExistsSync(func._config.filePath)) func._config.filePath = func._config.filePath + '-' + SUtils.generateShortId(3);

                  // Create event.json
                  SUtils.writeFile(path.join(func._config.fullPath, 'event.json'), '{}');
              }

          })
          .then(function() {
              return SUtils.writeFile(func._config.filePath,
                JSON.stringify(func.toObject({ deep: true }), null, 2));
          });
    }

    /**
     * Deserialize Resources
     */

    deserializeResources(resources) {

        let _this   = this;

        // Load component, then traverse component dirs to get all functions
        return BbPromise.try(function() {

              // Validate: Check project path is set
              if (!_this._S.hasProject()) throw new SError('Resources could not be loaded because no project path has been set on Serverless instance');

              // Validate: Check resources exists
              if (!SUtils.fileExistsSync(resources._config.filePath)) {
                  throw new SError('Resources could not be loaded because it does not exist in your project');
              }

              // Set Data
              resources.fromObject(SUtils.readFileSync(resources._config.filePath));

          })
          .then(function() {

              // TODO: Remove this eventually when we introduce multiple Resource stacks in a single project
              // TODO: Needs to read s-module.json as well for back compa tsupport
              // Get Partials
              return globber(resources._config.filePath, 's-resources-cf.json')
                .each(function(partialPath) {
                    resources._setPartial({ filePath: partialPath, partial: SUtils.readFileSync(partialPath)});
                });
          });
    }

    /**
     * Serialize Resources
     */

    serializeResources(resources) {
        let _this   = this;

        // Load component, then traverse component dirs to get all functions
        return BbPromise.try(function() {

              // Validate: Check project path is set
              if (!_this._S.hasProject()) throw new SError('Resources could not be saved because no project path has been set on Serverless instance');

              return SUtils.writeFile(resources._config.filePath,
                JSON.stringify(resources.toObject(), null, 2));
          })
          .then(function() {
              return resources._partials;
          })
          .each(function(partial) {
              return SUtils.writeFile(partial.filePath,
                JSON.stringify(partial.partial, null, 2));
          });
    }

    /**
     * Deserialize Variables
     */

    deserializeVariables(variables) {

        let _this   = this;

        // Load component, then traverse component dirs to get all functions
        return BbPromise.try(function() {

            // Validate: Check project path is set
            if (!_this._S.hasProject()) throw new SError('Variables could not be loaded because no project path has been set on Serverless instance');

            // Validate: Check exists
            if (!SUtils.fileExistsSync(variables._config.filePath)) {
                throw new SError('Variables could not be loaded because it does not exist in your project');
            }

            // Set Data
            variables.fromObject(SUtils.readFileSync(variables._config.filePath));
        });
    }

    /**
     * Serialize Variables
     */

    serializeVariables(variables) {
        let _this   = this;

        // Load component, then traverse component dirs to get all functions
        return BbPromise.try(function() {

            // Validate: Check project path is set
            if (!_this._S.hasProject()) throw new SError('Variables could not be saved because no project path has been set on Serverless instance');

            return SUtils.writeFile(variables._config.filePath,
              JSON.stringify(variables.toObject(), null, 2));
        });
    }

    /**
     * Deserialize Templates
     */

    deserializeTemplates(templates) {

        let _this   = this;

        // Load component, then traverse component dirs to get all functions
        return BbPromise.try(function() {

              // Validate: Check project path is set
              if (!_this._S.hasProject()) throw new SError('Templates could not be loaded because no project path has been set on Serverless instance');

              // Validate: Check exists
              if (!SUtils.fileExistsSync(templates._config.filePath)) {
                  throw new SError('Templates could not be loaded because it does not exist in your project');
              }

              // Set Data
              templates.fromObject(SUtils.readFileSync(templates._config.filePath));
          })
          .then(function() {

              // Loop through parent dirs and find parent templates until hitting project root
              let dir = templates._config.filePath,
                parents = [],
                notRoot = true;

              while (notRoot) {
                  dir     = path.join(dir, '..');
                  notRoot = fse.ensureFileSync(path.join(dir, 's-project.json'));
                  if (fse.ensureFileSync(path.join(dir, 's-templates.json'))) {
                      parents.push(SUtils.readFileSync(path.join(dir, 's-templates.json')))
                  }
              }

              templates.setParents(parents);
          });
    }

    /**
     * Serialize Templates
     */

    // TODO: Finish

    serializeTemplates(templates) {
        let _this   = this;

        // Load component, then traverse component dirs to get all functions
        return BbPromise.try(function() {

            // Validate: Check project path is set
            if (!_this._S.hasProject()) throw new SError('Variables could not be saved because no project path has been set on Serverless instance');

            return SUtils.writeFile(variables._config.filePath,
              JSON.stringify(variables.toObject(), null, 2));
        });
    }
}

module.exports = SerializerFileSystem;

/**
 * Globber
 * - Matches are sorted
 */

function globber(root, fileName) {
    return new BbPromise(function(resolve, reject) {
        return glob('**/' + fileName, {root: root}, function (err, files) {
            if (err) reject(err);
            resolve(files);
        });
    });
}<|MERGE_RESOLUTION|>--- conflicted
+++ resolved
@@ -1,16 +1,5 @@
 'use strict';
 
-<<<<<<< HEAD
-const SError     = require('./Error'),
-    SUtils       = require('./utils/index'),
-    fs           = require('fs'),
-    glob         = require('glob'),
-    async        = require('async'),
-    path         = require('path'),
-    _            = require('lodash'),
-    mkdirp       = require('mkdirp'),
-    BbPromise    = require('bluebird');
-=======
 const SError   = require('./Error'),
   SUtils       = require('./utils/index'),
   fs           = require('fs'),
@@ -21,7 +10,6 @@
   _            = require('lodash'),
   mkdirp       = require('mkdirp'),
   BbPromise    = require('bluebird');
->>>>>>> b97f2948
 
 // NOTE: Useful methods like "getFilePath()" were left out since we do not want the other classes to inherit this and be build reliance upon it.
 // The asset classes should not have anything specific to file paths, except for a single filePath attribute in their config, which is set ONLY by the SerializerFileSystem
