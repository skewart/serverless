--- conflicted
+++ resolved
@@ -103,21 +103,15 @@
       const newFunction = JSON.parse(functionTemplate);
       const functionObject = this.serverless.service.getFunction(functionLogicalName);
 
-<<<<<<< HEAD
       const artifactFilePath = this.serverless.service.package.individually ?
         functionObject.artifact :
         this.serverless.service.package.artifact;
-
+      // TODO: this.serverless.service.package.artifactDirectoryName
       if (!artifactFilePath) {
         throw new Error(`No artifact path is set for function: ${functionLogicalName}`);
       }
 
       newFunction.Properties.Code.S3Key = artifactFilePath.split(path.sep).pop();
-=======
-      newFunction.Properties.Code
-        .S3Key = `${this.serverless.service.package.artifactDirectoryName
-        }/${this.serverless.service.package.artifact.split(path.sep).pop()}`;
->>>>>>> 39c33056
 
       if (!functionObject.handler) {
         const errorMessage = [
