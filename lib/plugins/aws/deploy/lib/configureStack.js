--- conflicted
+++ resolved
@@ -14,8 +14,6 @@
         'lib',
         'core-cloudformation-template.json')
     );
-<<<<<<< HEAD
-=======
 
     if (typeof this.serverless.service.provider.iamRoleARN !== 'string') {
       // merge in the iamRoleLambdaTemplate
@@ -110,8 +108,6 @@
           .Statement.concat(this.serverless.service.provider.iamRoleStatements);
       }
     }
-
->>>>>>> 09ab8213
     const bucketName = this.serverless.service.provider.deploymentBucket;
 
     if (bucketName) {
