'use strict';

/**
 * Action: EnvUnset
 * - Unsets an environment variable based on the provided event
 *
 * Event Properties:
 * - stage    (String) a stage that exists in the project
 * - region   (String) a region that is defined in the provided stage
 * - key      (String) the env var key you want to unset from region bucket
 */

const SPlugin = require('../ServerlessPlugin'),
      SError  = require('../ServerlessError'),
      SCli    = require('../utils/cli'),
      path       = require('path'),
      BbPromise  = require('bluebird'),
      awsMisc    = require('../utils/aws/Misc'),
      SUtils  = require('../utils');

/**
 * EnvUnset Class
 */

class EnvUnset extends SPlugin {

  /**
   * Constructor
   */

  constructor(S, config) {
    super(S, config);
    this.evt = {};
  }

  /**
   * Define your plugins name
   */

  static getName() {
    return 'serverless.core.' + EnvUnset.name;
  }

  /**
   * Register Actions
   */

  registerActions() {
    this.S.addAction(this.envUnset.bind(this), {
      handler:       'envUnset',
      description:   `unset var value for stage and region. Region can be 'all'
usage: serverless env unset`,
      context:       'env',
      contextAction: 'unset',
      options:       [
        {
          option:      'region',
          shortcut:    'r',
          description: 'region you want to unset env var from'
        },
        {
          option:      'stage',
          shortcut:    's',
          description: 'stage you want to unset env var from'
        },
        {
          option:      'key',
          shortcut:    'k',
          description: 'the key of the env var you want to unset'
        },
        {
          option:      'nonInteractive',
          shortcut:    'i',
          description: 'Optional - Turn off CLI interactivity if true. Default: false'
        },
      ],
    });
    return BbPromise.resolve();
  }

  /**
   * Action
   */
  envUnset(evt) {
    let _this = this;

    if(evt) {
      _this.evt = evt;
      _this.S._interactive = false;
    }

    // If CLI, parse arguments
    if (_this.S.cli) {
<<<<<<< HEAD
      _this.evt = JSON.parse(JSON.stringify(this.S.cli.options)); // Important: Clone objects, don't refer to them
      
=======
      _this.evt = _this.S.cli.options;

>>>>>>> eef57a78
      if (_this.S.cli.options.nonInteractive) {
        _this.S._interactive = false;
      }
    }

    return _this.S.validateProject()
      .bind(_this)
      .then(_this._prompt)
      .then(_this._validateAndPrepare)
      .then(_this._unsetEnvVar)
      .then(function() {
        SCli.log('Successfully unset env var: ' + _this.evt.key);
        return BbPromise.resolve(_this.evt);
      });
  }


  /**
   * Prompt key, stage and region
   */
  _prompt() {
    let _this = this;

    return SCli.awsPromptInputEnvKey('Enter env var key to unset its value: ', _this)
      .then(key => {
        _this.evt.key = key;
         BbPromise.resolve();
      })
      .then(function(){
        return _this.cliPromptSelectStage('Select a stage to unset env var from: ', _this.evt.stage, true)
          .then(stage => {
            _this.evt.stage = stage;
            BbPromise.resolve();
          })
      })
      .then(function(){
        return _this.cliPromptSelectRegion('Select a region to unset env var from: ', true, _this.evt.region, _this.evt.stage)
          .then(region => {
            _this.evt.region = region;
          BbPromise.resolve();
          });
      });
  }


  /**
   * Validate all data from event, interactive CLI or non interactive CLI
   * and prepare data
   */

  _validateAndPrepare(){
    let _this = this;

    // non interactive validation
    if (!_this.S._interactive) {

      // Check Params
      if (!_this.evt.stage || !_this.evt.region || !_this.evt.key) {
        return BbPromise.reject(new SError('Missing stage and/or region and/or key'));
      }
    }

    // validate stage: make sure stage exists
    if (!_this.S._projectJson.stages[_this.evt.stage] && _this.evt.stage != 'local') {
      return BbPromise.reject(new SError('Stage ' + _this.evt.stage + ' does not exist in your project', SError.errorCodes.UNKNOWN));
    }

    // skip the next validation if stage is 'local' & region is 'all'
    if (_this.evt.stage != 'local' && _this.evt.region != 'all') {

      // validate region: make sure region exists in stage
      if (!_this.S._projectJson.stages[_this.evt.stage].some(function(r) {
            return r.region == _this.evt.region;
          })) {
        return BbPromise.reject(new SError('Region "' + _this.evt.region + '" does not exist in stage "' + _this.evt.stage + '"'));
      }
    }
  }

  /**
   * unset env var based on data validated
   */
  _unsetEnvVar(){
    let _this = this;

    return awsMisc.getEnvFiles(_this.S, _this.evt.region, _this.evt.stage)
      .then(envMapsByRegion => {
        let putEnvQ = [];

        envMapsByRegion.forEach(mapForRegion => {
          if (!mapForRegion.vars) { //someone could have del the .env file..
            mapForRegion.vars = {};
          }

          delete mapForRegion.vars[_this.evt.key];

          let contents = '';
          Object.keys(mapForRegion.vars).forEach(newKey => {
            contents += [newKey, mapForRegion.vars[newKey]].join('=') + '\n';
          });

          if (_this.evt.stage == 'local') {
            putEnvQ.push(utils.writeFile(path.join(_this.S._projectRootPath, 'back', '.env'), contents));
          } else {

            let awsConfig = {
              region:          mapForRegion.regionName,
              accessKeyId:     _this.S._awsAdminKeyId,
              secretAccessKey: _this.S._awsAdminSecretKey,
            };

            let S3  = require('../utils/aws/S3')(awsConfig);
            let bucket = SUtils.getRegionConfig(_this.S._projectJson, _this.evt.stage, mapForRegion.regionName).regionBucket;
            putEnvQ.push(S3.sPutEnvFile(bucket, _this.S._projectJson.name, _this.evt.stage, contents));
          }
        });

        return BbPromise.all(putEnvQ);
      });
  }
}

module.exports = EnvUnset;<|MERGE_RESOLUTION|>--- conflicted
+++ resolved
@@ -11,12 +11,12 @@
  */
 
 const SPlugin = require('../ServerlessPlugin'),
-      SError  = require('../ServerlessError'),
-      SCli    = require('../utils/cli'),
-      path       = require('path'),
-      BbPromise  = require('bluebird'),
-      awsMisc    = require('../utils/aws/Misc'),
-      SUtils  = require('../utils');
+    SError  = require('../ServerlessError'),
+    SCli    = require('../utils/cli'),
+    path       = require('path'),
+    BbPromise  = require('bluebird'),
+    awsMisc    = require('../utils/aws/Misc'),
+    SUtils  = require('../utils');
 
 /**
  * EnvUnset Class
@@ -91,27 +91,23 @@
 
     // If CLI, parse arguments
     if (_this.S.cli) {
-<<<<<<< HEAD
+
       _this.evt = JSON.parse(JSON.stringify(this.S.cli.options)); // Important: Clone objects, don't refer to them
-      
-=======
-      _this.evt = _this.S.cli.options;
-
->>>>>>> eef57a78
+
       if (_this.S.cli.options.nonInteractive) {
         _this.S._interactive = false;
       }
     }
 
     return _this.S.validateProject()
-      .bind(_this)
-      .then(_this._prompt)
-      .then(_this._validateAndPrepare)
-      .then(_this._unsetEnvVar)
-      .then(function() {
-        SCli.log('Successfully unset env var: ' + _this.evt.key);
-        return BbPromise.resolve(_this.evt);
-      });
+        .bind(_this)
+        .then(_this._prompt)
+        .then(_this._validateAndPrepare)
+        .then(_this._unsetEnvVar)
+        .then(function() {
+          SCli.log('Successfully unset env var: ' + _this.evt.key);
+          return BbPromise.resolve(_this.evt);
+        });
   }
 
 
@@ -122,24 +118,24 @@
     let _this = this;
 
     return SCli.awsPromptInputEnvKey('Enter env var key to unset its value: ', _this)
-      .then(key => {
-        _this.evt.key = key;
-         BbPromise.resolve();
-      })
-      .then(function(){
-        return _this.cliPromptSelectStage('Select a stage to unset env var from: ', _this.evt.stage, true)
-          .then(stage => {
-            _this.evt.stage = stage;
-            BbPromise.resolve();
-          })
-      })
-      .then(function(){
-        return _this.cliPromptSelectRegion('Select a region to unset env var from: ', true, _this.evt.region, _this.evt.stage)
-          .then(region => {
-            _this.evt.region = region;
+        .then(key => {
+          _this.evt.key = key;
           BbPromise.resolve();
-          });
-      });
+        })
+        .then(function(){
+          return _this.cliPromptSelectStage('Select a stage to unset env var from: ', _this.evt.stage, true)
+              .then(stage => {
+                _this.evt.stage = stage;
+                BbPromise.resolve();
+              })
+        })
+        .then(function(){
+          return _this.cliPromptSelectRegion('Select a region to unset env var from: ', true, _this.evt.region, _this.evt.stage)
+              .then(region => {
+                _this.evt.region = region;
+                BbPromise.resolve();
+              });
+        });
   }
 
 
@@ -184,39 +180,39 @@
     let _this = this;
 
     return awsMisc.getEnvFiles(_this.S, _this.evt.region, _this.evt.stage)
-      .then(envMapsByRegion => {
-        let putEnvQ = [];
-
-        envMapsByRegion.forEach(mapForRegion => {
-          if (!mapForRegion.vars) { //someone could have del the .env file..
-            mapForRegion.vars = {};
-          }
-
-          delete mapForRegion.vars[_this.evt.key];
-
-          let contents = '';
-          Object.keys(mapForRegion.vars).forEach(newKey => {
-            contents += [newKey, mapForRegion.vars[newKey]].join('=') + '\n';
+        .then(envMapsByRegion => {
+          let putEnvQ = [];
+
+          envMapsByRegion.forEach(mapForRegion => {
+            if (!mapForRegion.vars) { //someone could have del the .env file..
+              mapForRegion.vars = {};
+            }
+
+            delete mapForRegion.vars[_this.evt.key];
+
+            let contents = '';
+            Object.keys(mapForRegion.vars).forEach(newKey => {
+              contents += [newKey, mapForRegion.vars[newKey]].join('=') + '\n';
+            });
+
+            if (_this.evt.stage == 'local') {
+              putEnvQ.push(utils.writeFile(path.join(_this.S._projectRootPath, 'back', '.env'), contents));
+            } else {
+
+              let awsConfig = {
+                region:          mapForRegion.regionName,
+                accessKeyId:     _this.S._awsAdminKeyId,
+                secretAccessKey: _this.S._awsAdminSecretKey,
+              };
+
+              let S3  = require('../utils/aws/S3')(awsConfig);
+              let bucket = SUtils.getRegionConfig(_this.S._projectJson, _this.evt.stage, mapForRegion.regionName).regionBucket;
+              putEnvQ.push(S3.sPutEnvFile(bucket, _this.S._projectJson.name, _this.evt.stage, contents));
+            }
           });
 
-          if (_this.evt.stage == 'local') {
-            putEnvQ.push(utils.writeFile(path.join(_this.S._projectRootPath, 'back', '.env'), contents));
-          } else {
-
-            let awsConfig = {
-              region:          mapForRegion.regionName,
-              accessKeyId:     _this.S._awsAdminKeyId,
-              secretAccessKey: _this.S._awsAdminSecretKey,
-            };
-
-            let S3  = require('../utils/aws/S3')(awsConfig);
-            let bucket = SUtils.getRegionConfig(_this.S._projectJson, _this.evt.stage, mapForRegion.regionName).regionBucket;
-            putEnvQ.push(S3.sPutEnvFile(bucket, _this.S._projectJson.name, _this.evt.stage, contents));
-          }
+          return BbPromise.all(putEnvQ);
         });
-
-        return BbPromise.all(putEnvQ);
-      });
   }
 }
 
